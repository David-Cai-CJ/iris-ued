# -*- coding: utf-8 -*-
#Basics
import numpy as n
import scipy.optimize as opt

#const scale factor


# -----------------------------------------------------------------------------
#           FIND CENTER OF DIFFRACTION PATTERN
# -----------------------------------------------------------------------------

<<<<<<< HEAD
<<<<<<< HEAD
def _findCenterOpenCV(im):
    """
    Determines the center of the diffraction pattern using the Hough Transform from Open CV
    """
    import cv2
    
    circles = cv2.HoughCircles(im, cv2.CV_HOUGH_GRADIENT,1,20,param1=50,param2=30,minRadius=40,maxRadius=150)

    return circles


def fCenter(xg, yg, rg, im, scalefactor = 20):

=======
def fCenter(xg, yg, rg, im, scalefactor = 20):
>>>>>>> bb76a736
    """
    Finds the center of a diffraction pattern based on an initial guess of the center.
    
    Parameters
    ----------
    xg, yg, rg : ints
        Guesses for the (x,y) position of the center, and the radius
    im : ndarray, shape (N,N)
        ndarray of a TIFF image
    
    Returns
    -------
    optimized center and peak position
    
    See also
    --------
    Scipy.optimize.fmin - Minimize a function using the downhill simplex algorithm
    """
    

    #find maximum intensity
    xgscaled, ygscaled, rgscaled = n.array([xg,yg,rg])/scalefactor
    c1 = lambda x: circ(x[0],x[1],x[2],im)
    xcenter, ycenter, rcenter = n.array(\
        opt.minimize(c1,[xgscaled,ygscaled,rgscaled],\
        method = 'Nelder-Mead').x)*scalefactor
    rcenter = rg    
    return xcenter, ycenter, rcenter

def circ(xg, yg, rg, im, scalefactor = 20):

    """
    Sums the intensity over a circle of given radius and center position
    on an image.
    
    Parameters
    ----------
    xg, yg, rg : ints
        The (x,y) position of the center, and the radius
    im : ndarray, shape (N,N)
        ndarray of a TIFF image
    
    Returns
    -------
    Total intensity at pixels on the given circle. 
    
    """
     #image size
    s = im.shape[0]
    xgscaled, ygscaled, rgscaled = n.array([xg,yg,rg])*scalefactor
    print xgscaled, ygscaled, rgscaled
    xMat, yMat = n.meshgrid(n.linspace(1, s, s),n.linspace(1, s, s))
    # find coords on circle and sum intensity
    
    residual = (xMat-xgscaled)**2+(yMat-ygscaled)**2-rgscaled**2
    xvals, yvals = n.where(((residual < 10) & (yMat > 550)))
    ftemp = n.mean(im[xvals, yvals])
    
    return 1/ftemp

# -----------------------------------------------------------------------------
#               RADIAL AVERAGING
# -----------------------------------------------------------------------------

def radialAverage(image, center = [0,0]):
    """
    This function returns a radially-averaged pattern computed from a TIFF image.
    
    Parameters
    ----------
    image : ndarray, shape(N,N)
    
    center : array-like, shape (2,)
        [x,y] coordinates of the center (in pixels)
    
    Returns
    -------
    [radius, pattern] : list of ndarrays, shapes (M,)
    """
    
    #Preliminaries
    xc, yc = center     #Center coordinates
    x = n.linspace(0, image.shape[0], image.shape[0])
    y = n.linspace(image.shape[1], 0, image.shape[1])
    
    #Create meshgrid and compute radial positions of the data
    X, Y = n.meshgrid(x,y)
    R = n.sqrt( (X - xc)**2 + (Y - yc)**2 )
    
    #Flatten arrays
    intensity = image.flatten()
    radius = R.flatten()
    
    #Sort by increasing radius
    intensity = intensity[n.argsort(radius)]
    radius = n.around(n.sort(radius), decimals = 0)
    
    #Average intensity values for equal radii
    unique_radii, inverse = n.unique(radius, return_inverse = True)
    radial_average = n.zeros_like(unique_radii)
    
    for index, value in enumerate(unique_radii):
        relevant_intensity = intensity[n.where(inverse == value)]   #Find intensity that correspond to the radius 'value'
        if relevant_intensity.size == 0:
            radial_average[index] = 0
        else:
            radial_average[index] = n.mean(relevant_intensity)          #Average intensity
    
    return [unique_radii, radial_average]

# -----------------------------------------------------------------------------
#           INELASTIC SCATTERING BACKGROUND SUBSTRACTION
# -----------------------------------------------------------------------------

def biexp(x, a, b, c, d, e):
    """ Returns a biexponential of the form a*exp(-b*x) + c*exp(-d*x)+e """
    return a*n.exp(-b*x) + c*n.exp(-d*x) + e

def inelasticBGSubstract(xdata, ydata, points = list()):
    """
    Returns the radial diffraction pattern with the inelastic scattering background removed.
    
    Parameters
    ----------
    xdata, ydata : ndarrays, shape (N,)
    
    
    """
    
    #Create guess
    guesses = ydata.max()/2, 1/50, ydata.max()/2, 1/150, ydata.min()
    
    #Create x and y arrays for the points
    points = n.array(points)
    x, y = points[:,0], points[:,1]
    
    #Fit with guesses
    optimal_parameters, parameters_covariance = opt.curve_fit(biexp, x, y, p0 = guesses)
    
    #Create inelastic background function
    a,b,c,d,e = optimal_parameters
    background_ordinate = biexp(xdata, a, b, c, d, e)

    return [xdata, ydata - background_ordinate, 'Radial diffraction pattern']<|MERGE_RESOLUTION|>--- conflicted
+++ resolved
@@ -10,8 +10,6 @@
 #           FIND CENTER OF DIFFRACTION PATTERN
 # -----------------------------------------------------------------------------
 
-<<<<<<< HEAD
-<<<<<<< HEAD
 def _findCenterOpenCV(im):
     """
     Determines the center of the diffraction pattern using the Hough Transform from Open CV
@@ -24,10 +22,6 @@
 
 
 def fCenter(xg, yg, rg, im, scalefactor = 20):
-
-=======
-def fCenter(xg, yg, rg, im, scalefactor = 20):
->>>>>>> bb76a736
     """
     Finds the center of a diffraction pattern based on an initial guess of the center.
     
