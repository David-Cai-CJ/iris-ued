<<<<<<< HEAD
Release 5.3.3
-------------

* Fixed an issue when computing azimuthal averages (#18).
=======
Release 5.3.4
-------------

* Added new Bragg peak functionality of processed datasets, as well as arbitrary mask loading and generation for pre-processing.
>>>>>>> bc7c63ee

Release 5.3.2
-------------

* Fixed some issues with new versions of Python and PyQt5 (#16) and other maintenance (#17).

Release 5.3.1
-------------

* Fixed an issue where `iris` would use up all available memory for datasets with a large number of time-delays (>500)
* Releases are now automatically performed using Github Actions
 
Release 5.3.0
-------------

* Added the :meth:`DiffractionDataset.mask_apply` to modify the diffraction pattern mask.
* The center of diffraction is now calculated and updated as needed automatically.
* Better handling of write permissions.
* Added the :class:`MigrationWarning` and :class:`MigrationError` classes. Warnings/errors of these classes tell the user that migration should
  be performed. This is automatically done by opening a :class:`DiffractionDataset` with writing permission. The GUI does this
  automatically.
* Windows installers are now built with pynsist/NSIS instead of PyInstaller (#15).
* `Support for Python 3.6 and NumPy<1.17 has been dropped <https://numpy.org/neps/nep-0029-deprecation_policy.html>`_
* Fixed an issue where creating the plug-in directory would rarely fail.

5.2.5
-----

* Parallel operations on datasets (via HDF5 single-writer multiple-reader) is now possible on all platforms. 
* Code snippets in documentation are now tested for correctness.
* Migration of test infrastructure to pytest.
* Tests are now included in source distributions.

5.2.4
-----

* Added support for h5py 3.*.

5.2.3
-----

* Re-licensing `iris-ued` to GPLv3.
* Changed the default colormap for processed datasets, to visually distinguish between raw and processed data viewers
* Added support for Python 3.9

5.2.2
-----

* Fixed an issue where a broken plug-in would crash Iris. Instead, broken plug-ins will not be loaded.

5.2.1
-----

* Added the `DiffractionDataset.time_series_selection` method, which allows to create time-series integrated across an arbitrary momentum-space selection mask.
  This allows to create time-series from shapes that are not rectangular, at the expense of performance.
* Added a few methods to create selection masks: `DiffractionDataset.selection_rect`, `DiffractionDataset.selection_disk`, and `DiffractionDataset.selection_ring`.
* Added the ability to show/hide dataset control bar;
* Added the ability to export time-series data in CSV format;

* Fixed an issue where calculations of time-series, relative to pre-time-zero, would raise an error.
* Symmetrization dialog is no longer in "beta".

5.2.0
-----

* Official support for Linux.
* Plug-ins installed via the GUI can now be used right away. No restarts required.
* Added the `iris.plugins.load_plugin` function to load plug-ins without installing them. Useful for testing.
* Plug-ins can now have the ``display_name`` property which will be displayed in the GUI. This is optional and backwards-compatible.
* Siwick Research Group-specific plugins were removed. They can be found here: https://github.com/Siwick-Research-Group/iris-ued-plugins
* Switched to Azure Pipelines for continuous integration builds;
* Added cursor information (position and image value) for processed data view;

* Fixed an issue where very large relative differences in datasets would crash the GUI displays;
* Fixed an issue where time-series fit would not display properly in fractional change mode;

5.1.3
-----

* Added logging support for the GUI component. Logs can be reached via the help menu
* Added an update check. You can see whether an update is available via the help menu, as well as via the status bar.
* Added the ability to view time-series dynamics in absolute units AND relative change.
* Pinned dependency to scikit-ued, to prevent upgrade to scikit-ued 2.0 unless appropriate.
* Pinned dependency to npstreams, to prevent upgrade to npstreams 2.0 unless appropriate.

5.1.2
-----

* Fixed an issue where the QDarkStyle internal imports were absolute.

5.1.1
-----

* Fixed an issue where data reduction would freeze when using more than one CPU;
* Removed the auto-update mechanism. Update checks will run in the background only;
* Fixed an issue where the in-progress indicator would freeze;
* Moved tests outside of source repository;
* Updated GUI stylesheet to QDarkStyle 2.6.6;

5.1.0
-----

* Added explicit support for Python 3.7;
* Usability tweaks, for example more visible mask controls;
* Added the ability to create standalone executables via PyInstaller;
* Added the ability to create Windows installers;

5.0.5.1
-------

* Due to new forced image orientation, objects on screens were not properly registered (e.g. diffraction center finder).

5.0.5
-----

* Added the ability to fit exponentials to time-series;
* Added region-of-interest text bounds for easier time-series exploration
* Enforced PyQtGraph to use row-major image orientation
* Datasets are now opened in read-only mode unless absolutely necessary. This should make it safer to handler multiple instances of iris at the same time.

5.0.4
-----

* Better plug-in handling and command-line interface.

5.0.3
-----

The major change in this version is the ability to guess raw dataset formats using the `iris.open_raw` function. 
This allows the possibility to start the GUI and open a dataset at the same time.

5.0.2
-----

The package now only has dependencies that can be installed through `conda`

5.0.1
-----

This is a minor bug-fix release that also includes user interface niceties (e.g. link to online documentation) and user 
experience niceties (e.g. confirmation message if you forget pixel masks).

5.0.0
-----

This new version includes a completely rewritten library and GUI front-end. Earlier datasets will need to be re-processed.
New features:

* Faster performance thanks to better data layout in HDF5;
* Plug-in architecture for various raw data formats;
* Faster performance thanks to npstreams package;
* Easier to extend GUI skeleton;
* Online documentation accessible from the GUI;
* Continuous integration.<|MERGE_RESOLUTION|>--- conflicted
+++ resolved
@@ -1,14 +1,12 @@
-<<<<<<< HEAD
+Release 5.3.4
+-------------
+
+* Added new Bragg peak functionality of processed datasets, as well as arbitrary mask loading and generation for pre-processing.
+
 Release 5.3.3
 -------------
 
 * Fixed an issue when computing azimuthal averages (#18).
-=======
-Release 5.3.4
--------------
-
-* Added new Bragg peak functionality of processed datasets, as well as arbitrary mask loading and generation for pre-processing.
->>>>>>> bc7c63ee
 
 Release 5.3.2
 -------------
